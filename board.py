--- conflicted
+++ resolved
@@ -1,780 +1,774 @@
-# -*- coding: utf-8-*- # Encoding cookie added by Mu Editor
-
-"""Board -- an n-dimensional board with support for iteration, containership and slicing
-
-Boards can have any number of dimensions, any of which can be infinite. Boards
-can be sliced [:1, :2], returning a linked-copy, or copied (.copy), returning a
-snapshot copy.
-
-Boards can be iterated over for coordinates or data (.iterdata). There are also
-convenience functions to determine neighbours across all dimensions (.neighbours),
-the bounding box of occupied data (.occupied), all the coordinates in a space
-in n-dimensions (.itercoords) and others.
-"""
-
-# testing
-#
-# The semantics of 3.x range are broadly equivalent
-# to xrange in 2.7
-#
-try:
-    range = xrange
-except NameError:
-    pass
-try:
-    long
-except NameError:
-    long = int
-
-import os, sys
-import functools
-import itertools
-import io
-
-try:
-    from PIL import Image, ImageDraw, ImageFont
-except ImportError:
-    Image = None
-
-class _Infinity(int):
-
-    def __new__(meta):
-        return sys.maxsize
-
-    def __str__(self):
-        return "Infinity"
-
-    def __repr__(self):
-        return "<Infinity>"
-
-    def __eq__(self, other):
-        return other == self.size
-
-    def __lt__(self, other):
-        return False
-
-    def __gt__(self, other):
-        return True
-
-Infinity = _Infinity()
-
-class _Empty(object):
-
-    def __repr__(self):
-        return "<Empty>"
-
-    def __bool__(self):
-        return False
-    __nonzero__ = __bool__
-
-Empty = _Empty()
-
-class BaseDimension(object):
-
-    def __repr__(self):
-        return "<{}>".format(self.__class__.__name__)
-
-class Dimension(BaseDimension):
-
-    is_finite = True
-    is_infinite = False
-
-    def __init__(self, size):
-        self._size = size
-        self._range = range(size)
-
-    def __iter__(self):
-        return iter(self._range)
-
-    def __eq__(self, other):
-        return isinstance(self, type(other)) and self._size == other._size
-
-    def __repr__(self):
-        return "<{}: {}>".format(self.__class__.__name__, self._size)
-
-    def __len__(self):
-        return self._size
-
-    def __contains__(self, item):
-        return item in self._range
-
-    def __getitem__(self, item):
-        if isinstance(item, (int, long)):
-            return self._range[item]
-        elif isinstance(item, slice):
-            return self._range[item.start, item.stop, item.step]
-        else:
-            raise TypeError("{} can only be indexed by int or slice".format(self.__class__.__name__))
-
-class _InfiniteDimension(BaseDimension):
-
-    chunk_size = 10
-    is_finite = False
-    is_infinite = True
-
-    def __iter__(self):
-        return itertools.count()
-
-    def __repr__(self):
-        return "<Infinite Dimension>"
-
-    def __eq__(self, other):
-        #
-        # Ensure that any infinite dimension is equal to any other
-        #
-        return isinstance(other, self.__class__)
-
-    def __contains__(self, item):
-        #
-        # An infinite dimension includes any non-negative coordinate
-        #
-        if item < 0:
-            return False
-        return True
-
-    def __len__(self):
-        return Infinity
-
-    def __getitem__(self, item):
-        if isinstance(item, (int, long)):
-            if item == 0:
-                return 0
-            elif item == -1:
-                return Infinity
-            else:
-                raise IndexError("Infinite dimensions can only return first & last items")
-
-        elif isinstance(item, slice):
-            #
-            # If the request is for an open-ended slice,
-            # just return the same infinite dimension.
-            #
-            if item.stop is None:
-                return self
-            else:
-                return range(*item.indices(item.stop))
-
-        else:
-            raise TypeError("{} can only be indexed by int or slice".format(self.__class__.__name__))
-
-InfiniteDimension = _InfiniteDimension()
-
-def _centred_coord(outer_size, inner_size):
-    """Given an outer and an inner size, calculate the top-left coordinates
-    which the inner image should position at to be centred within the outer
-    image
-    """
-    outer_w, outer_h = outer_size
-    inner_w, inner_h = inner_size
-    return round((outer_w - inner_w) / 2), round((outer_h - inner_h) / 2)
-
-
-def text_sprite(font_name="arial", colour="#0000ff"):
-    """Text sprite generator callback from Board.paint
-
-    Convert the object to text of approximately the right size for
-    the cell being painted. Typically this will be used for one or
-    two letter objects, but it will work for any object which can
-    meaningfully be converted to text
-    """
-
-    def _text_sprite(obj, size):
-        #
-        # Very roughly, one point is three quarters of
-        # a pixel. We pick a point size which will fill
-        # the smaller edge of the cell (if it's not square)
-        #
-        point_size = round(min(size) * 0.75)
-
-        #
-        # Create a new transparent image to hold the
-        # text. Draw the text into it in blue, centred,
-        # using the font requested, and return the resulting image
-        #
-        image = Image.new("RGBA", size, (255, 255, 255, 0))
-        draw = ImageDraw.Draw(image)
-        font = ImageFont.truetype("%s.ttf" % font_name, point_size)
-        text = str(obj)
-        draw.text(_centred_coord(size, font.getsize(text)), text, font=font, fill=colour)
-        return image
-
-    return _text_sprite
-
-def imagefile_sprite(directory=".", extension=".png"):
-    """Image sprite generator callback for Board.paint
-
-    Given the text form of an object, look for an image file in the
-    stated directory [default: current] and return it, scaled to size.
-    """
-
-    def _imagefile_sprite(obj, size):
-        image = Image.open(os.path.join(directory, "%s%s" % (obj, extension)))
-        image.thumbnail(size)
-        return image
-
-    return _imagefile_sprite
-
-class Board(object):
-    """Board - represent a board of n dimensions, each possibly infinite.
-
-    A location on the board is represented as an n-dimensional
-    coordinate, matching the dimensionality originally specified.
-
-    The board is addressed by index with a coordinate:
-
-    b = Board((4, 4))
-    b[2, 2] = "*"
-    b.draw()
-    """
-
-    class BoardError(Exception): pass
-    class InvalidDimensionsError(BoardError): pass
-    class OutOfBoundsError(BoardError): pass
-
-    def __init__(self, dimension_sizes, _global_board=None, _offset_from_global=None):
-        """Set up a n-dimensional board
-        """
-        if not dimension_sizes:
-            raise self.InvalidDimensionsError("The board must have at least one dimension")
-        try:
-            iter(dimension_sizes)
-        except TypeError:
-            raise self.InvalidDimensionsError("Dimensions must be iterable (eg a tuple), not {}".format(type(dimension_sizes).__name__))
-        if any(d <= 0 for d in dimension_sizes):
-            raise self.InvalidDimensionsError("Each dimension must be >= 1")
-        self.dimensions = [InfiniteDimension if size == Infinity else Dimension(size) for size in dimension_sizes]
-
-        #
-        # This can be a sub-board of another board: a slice.
-        # If that's the case, the boards share a common data structure
-        # and this one is offset from the other.
-        # NB this means that if a slice is taken of a slice, the offset must itself be offset!
-        #
-        self._data = {} if _global_board is None else _global_board
-        self._offset_from_global = _offset_from_global or tuple(0 for _ in self.dimensions)
-        self._sprite_cache = {}
-
-    def __repr__(self):
-        return "<{} ({})>".format(
-            self.__class__.__name__,
-            ", ".join(("Infinity" if d.is_infinite else str(len(d))) for d in self.dimensions)
-        )
-
-    def __eq__(self, other):
-        return \
-            self.dimensions == other.dimensions and \
-            dict(self.iterdata()) == dict(other.iterdata())
-
-    def __len__(self):
-        #
-        # Return the total number of positions on the board. If any of
-        # the dimensions is infinite, the total will be Infinity
-        #
-        if any(d.is_infinite for d in self.dimensions):
-            return Infinity
-        else:
-            return functools.reduce(lambda a, b: a * b, (len(d) for d in self.dimensions))
-
-    def __bool__(self):
-        return any(coord for coord in self._data if self._is_in_bounds(coord))
-    __nonzero__ = __bool__
-
-    @property
-    def is_offset(self):
-        """Is this board offset from a different board?"""
-        return any(o for o in self._offset_from_global)
-
-    @property
-    def has_finite_dimensions(self):
-        """Does this board have at least one finite dimension?"""
-        return any(d.is_finite for d in self.dimensions)
-
-    @property
-    def has_infinite_dimensions(self):
-        """Does this board have at least one infinite dimension?"""
-        return any(d.is_infinite for d in self.dimensions)
-
-    def dumped(self):
-        is_offset = any(o for o in self._offset_from_global)
-        if is_offset:
-            offset = " offset by {}".format(self._offset_from_global)
-        else:
-            offset = ""
-        yield repr(self) + offset
-        yield "{"
-        for coord, value in sorted(self.iterdata()):
-            if is_offset:
-                global_coord = " => {}".format(self._to_global(coord))
-            else:
-                global_coord = ""
-            data = " [{}]".format(self[coord] if self[coord] is not None else "")
-            yield "  {}{}{}".format(coord, global_coord, data)
-        yield "}"
-
-    def dump(self, outf=sys.stdout):
-        for line in self.dumped():
-            outf.write(line + "\n")
-
-    def _is_in_bounds(self, coord):
-        """Is a given coordinate within the space of this board?
-        """
-        if len(coord) != len(self.dimensions):
-            raise self.InvalidDimensionsError(
-                "Coordinate {} has {} dimensions; the board has {}".format(coord, len(coord), len(self.dimensions)))
-
-        return all(c in d for (c, d) in zip(coord, self.dimensions))
-
-    def _check_in_bounds(self, coord):
-        """If a given coordinate is not within the space of this baord, raise
-        an OutOfBoundsError
-        """
-        if not self._is_in_bounds(coord):
-            raise self.OutOfBoundsError("{} is out of bounds for {}".format(coord, self))
-
-    def __contains__(self, coord):
-        """Implement <coord> in <board>
-        """
-        return self._is_in_bounds(coord)
-
-    def __iter__(self):
-        """Implement for <coord> in <board>
-
-        Iterate over all combinations of coordinates. If you need data,
-        use iterdata().
-        """
-        # If all the dimensions are finite (the simplest and most common
-        # situation) just use itertools.product.
-
-        # If any dimension is infinite, we can't use itertools.product
-        # directly because it consumes its arguments in order to make
-        # up the axes for its Cartesian join. Instead, we chunk through
-        # any infinite dimensions, while repeating the finite ones.
-        if any(d.is_infinite for d in self.dimensions):
-            start, chunk = 0, InfiniteDimension.chunk_size
-            while True:
-                iterators = [d[start:start+chunk] if d[-1] == Infinity else iter(d) for d in self.dimensions]
-                for coord in itertools.product(*iterators):
-                    yield coord
-                start += chunk
-        else:
-            for coord in itertools.product(*self.dimensions):
-                yield coord
-
-    def _to_global(self, coord):
-        return tuple(c + o for (c, o) in zip(coord, self._offset_from_global))
-
-    def _from_global(self, coord):
-        return tuple(c - o for (c, o) in zip(coord, self._offset_from_global))
-
-    def iterdata(self):
-        """Implement: for (<coord>, <data>) in <board>
-
-        Generate the list of data in local coordinate terms.
-        """
-        for gcoord, value in self._data.items():
-            lcoord = self._from_global(gcoord)
-            if self._is_in_bounds(lcoord):
-                yield lcoord, value
-
-    def lendata(self):
-        """Return the number of data items populated
-        """
-        return sum(1 for _ in self.iterdata())
-
-    def iterline(self, coord, vector, max_steps=None):
-        """Generate coordinates starting at the given one and moving
-        in the direction of the vector until the edge of the board is
-        reached. The initial coordinate must be on the board. The vector
-        must have the same dimensionality as the coordinate.
-
-        NB the vector can specify a "step", eg it could be (1, 2)
-        """
-        self._check_in_bounds(coord)
-        if len(vector) != len(coord):
-            raise InvalidDimensionsError()
-
-        n_steps = 0
-        while self._is_in_bounds(coord):
-            yield coord
-            n_steps += 1
-            if max_steps is not None and n_steps == max_steps:
-                break
-            coord = tuple(c + v for (c, v) in zip(coord, vector))
-
-    def iterlinedata(self, coord, vector, max_steps=None):
-        """Use .iterline to generate the data starting at the given
-        coordinate and moving in the direction of the vector until
-        the edge of the board is reached or the maximum number of
-        steps has been taken (if specified).
-
-        This could be used, eg, to see whether you have a battleship
-        or a word in a word-search
-        """
-        for coord in self.iterline(coord, vector, max_steps):
-            yield self[coord]
-
-    def corners(self):
-        dimension_bounds = [(0, len(d) -1 if d.is_finite else Infinity) for d in self.dimensions]
-        return list(itertools.product(*dimension_bounds))
-
-    def copy(self, with_data=True):
-        """Return a new board with the same dimensionality as the present one.
-        If with_data is truthy, populate with the current data.
-
-        NB this creates a copy, not a reference. For linked copy of the board,
-        use __getitem__, eg b2 = b1[:, :, :]
-        """
-        board = self.__class__(tuple(len(d) for d in self.dimensions))
-        if with_data:
-            for coord, value in self.iterdata():
-                board._data[coord] = value
-        return board
-
-    def clear(self):
-        """Clear the data which belongs to this board, possibly a sub-board
-        of a larger board.
-        """
-        for lcoord, value in list(self.iterdata()):
-            del self._data[self._to_global(lcoord)]
-
-    def __getitem__(self, item):
-        """The item is either a tuple of numbers, representing a single
-        coordinate on the board, or a tuple of slices representing a copy
-        of some or all of the board.
-        """
-        if all(isinstance(i, (int, long)) for i in item):
-            coord = self._normalised_coord(item)
-            return self._data.get(coord, Empty)
-        elif all(isinstance(i, (int, long, slice)) for i in item):
-            return self._slice(item)
-        else:
-            raise TypeError("{} can only be indexed by int or slice".format(self.__class__.__name__))
-
-    def __setitem__(self, coord, value):
-        if all(isinstance(c, (int, long)) for c in coord):
-            coord = self._normalised_coord(coord)
-            self._data[coord] = value
-        #~ elif all(isinstance(i, (int, long, slice)) for i in item):
-            #~ return self._slice(item)
-        else:
-            raise TypeError("{} can only be indexed by int or slice".format(self.__class__.__name__))
-
-    def __delitem__(self, coord):
-        coord = self._normalised_coord(coord)
-        try:
-            del self._data[coord]
-        except KeyError:
-            pass
-
-    def _normalised_coord(self, coord):
-        """Given a coordinate, check whether it's the right dimensionality
-        for this board and whether it's within bounds. Return the underlying
-        global coordinate.
-
-        If a negative number is given, apply the usual subscript maths
-        to come up with an index from the end of the dimension.
-        """
-        if len(coord) != len(self.dimensions):
-            raise IndexError("Coordinate {} has {} dimensions; the board has {}".format(coord, len(coord), len(self.dimensions)))
-
-        #
-        # Account for negative indices in the usual way, allowing
-        # for the fact that you can't use negative indices if the
-        # dimension is infinite
-        #
-        if any(d is InfiniteDimension and c < 0 for (c, d) in zip(coord, self.dimensions)):
-            raise IndexError("Cannot use negative index {} on an infinite dimension".format(c))
-        normalised_coord = tuple(len(d) + c if c < 0 else c for (c, d) in  zip(coord, self.dimensions))
-        self._check_in_bounds(normalised_coord)
-        return self._to_global(normalised_coord)
-
-    def _slice(self, slices):
-        """Produce a subset of this board linked to the same underlying data.
-        """
-        if len(slices) != len(self.dimensions):
-            raise IndexError("Slices {} have {} dimensions; the board has {}".format(slices, len(slices), len(self.dimensions)))
-
-        #
-        # Determine the start/stop/step for all the slices
-        #
-        slice_indices = [slice.indices(len(dimension)) for (slice, dimension) in zip(slices, self.dimensions)]
-        if any(abs(step) != 1 for start, stop, step in slice_indices):
-            raise IndexError("At least one of slices {} has a stride other than 1".format(slices))
-
-        #
-        # Create the new dimensions: infinite dimensions remain infinite if
-        # they're sliced open-ended, eg [1:]. Otherwise they become finite
-        # dimensions of the appropriate lengthm eg [1:3] gives a finite dimension
-        # of length 2
-        #
-        # FIXME: perhaps use the Dimension class' built-in slicers
-        #
-        sizes = tuple(
-            Infinity if (d is InfiniteDimension and s.stop is None)
-            else (stop - start)
-            for s, (start, stop, step), d in zip(slices, slice_indices, self.dimensions)
-        )
-
-        #
-        # Need to take into account the offset of this board, which might
-        # itself be offset from the parent board.
-        #
-        offset = tuple(o + start for (o, (start, stop, step)) in zip(self._offset_from_global, slice_indices))
-        return self.__class__(sizes, self._data, offset)
-
-    def _occupied_dimension(self, n_dimension):
-        """Return the min/max along a particular dimension.
-        (Intended for internal use, eg when displaying an infinite dimension)
-        """
-        data_in_use = [coord for coord in self._data if coord in self]
-        if not data_in_use:
-            return (None, None)
-        else:
-            return (
-                min(c[n_dimension] for c in data_in_use),
-                max(c[n_dimension] for c in data_in_use)
-            )
-
-    def occupied(self):
-        """Return the bounding box of space occupied
-        """
-        coords_in_use = [coord for coord, _ in self.iterdata()]
-        min_coord = tuple(min(coord) for coord in zip(*coords_in_use))
-        max_coord = tuple(max(coord) for coord in zip(*coords_in_use))
-        return min_coord, max_coord
-
-    def occupied_board(self):
-        """Return a sub-board containing only the portion of this board
-        which contains data.
-        """
-        (x0, y0), (x1, y1) = self.occupied()
-        return self[x0:x1+1, y0:y1+1]
-
-    def itercoords(self, coord1, coord2):
-        """Iterate over the coordinates in between the two coordinates.
-
-        The result is all the coordinates in the rectangular section bounded
-        by coord1 and coord2
-        """
-        for coord in (coord1, coord2):
-            self._check_in_bounds(coord)
-
-        for coord in itertools.product(*(range(i1, 1 + i2) for (i1, i2) in zip(*sorted([coord1, coord2])))):
-            yield coord
-
-    def neighbours(self, coord, include_diagonals=True):
-        """Iterate over all the neighbours of a coordinate
-
-        For a given coordinate, yield each of its nearest neighbours along
-        all dimensions, including diagonal neighbours if requested (the default)
-        """
-        # fliter out the tuple(0,0,0...,0) offset.  This is the center and is not considered a neighbour
-        offsets = (o for o in itertools.product(*[(-1, 0, 1) for d in self.dimensions])
-                   if not all(dim == 0 for dim in o) )
-        for offset in offsets:
-<<<<<<< HEAD
-            if all(o == 0 for o in offset):
-                continue
-            #
-=======
->>>>>>> 03e63492
-            # Diagonal offsets have no zero component
-            #
-            if include_diagonals or any(o == 0 for o in offset):
-                neighbour = tuple(c + o for (c, o) in zip(coord, offset))
-                if self._is_in_bounds(neighbour):
-                    yield neighbour
-
-    def runs_of_n(self, n, ignore_reversals=True):
-        """Iterate over all dimensions to yield runs of length n
-
-        Yield each run of n cells as a tuple of coordinates and a tuple
-        of data. If ignore_reversals is True (the default) then don't
-        yield the same line in the opposite direction.
-
-        This is useful for, eg, noughts and crosses, battleship or connect 4
-        where the game engine has to detect a line of somethings in a row.
-        """
-        all_zeroes = tuple(0 for _ in self.dimensions)
-        all_offsets = itertools.product(*[(-1, 0, 1) for d in self.dimensions])
-        offsets = [o for o in all_offsets if o != all_zeroes]
-
-        already_seen = set()
-        #
-        # This is brute force: running for every cell and looking in every
-        # direction. We check later whether we've run off the board (as
-        # the resulting line will fall short). We might do some kind of
-        # pre-check here, but we have to check against every direction
-        # of every dimension, which would complicate this code
-        #
-        for cell in iter(self):
-            for direction in offsets:
-                line = tuple(self.iterline(cell, direction, n))
-                if len(line) == n:
-                    if line in already_seen:
-                        continue
-                    already_seen.add(line)
-                    #
-                    # Most of the time you don't want the same line twice,
-                    # once in each direction.
-                    #
-                    if ignore_reversals:
-                        already_seen.add(line[::-1])
-
-                    yield line, [self[c] for c in line]
-
-    def is_edge(self, coord):
-        """Determine whether a position is on any edge of the board.
-
-        Infinite dimensions only have a lower edge (zero); finite dimensions
-        have a lower and an upper edge.
-        """
-        self._check_in_bounds(coord)
-        dimension_bounds = ((0, len(d) - 1 if d.is_finite else 0) for d in self.dimensions)
-        return any(c in bounds for (c, bounds) in zip(coord, dimension_bounds))
-
-    def is_corner(self, coord):
-        """Determine whether a position is on any corner of the board
-
-        Infinite dimensions only have a lower edge (zero); finite dimensions
-        have a lower and an upper edge.
-        """
-        self._check_in_bounds(coord)
-        dimension_bounds = ((0, len(d) - 1 if d.is_finite else 0) for d in self.dimensions)
-        return all(c in bounds for (c, bounds) in zip(coord, dimension_bounds))
-
-    def populate(self, iterable, coord_iterable=None):
-        """Populate all or part of the board from an iterable
-
-        The population iterable can be shorter or longer than the board
-        iterable. The two are zipped together so the population will stop
-        when the shorter is exhausted.
-
-        If no iterable is supplied for cooordinates, the whole board is
-        populated.
-
-        This is a convenience method both to assist testing and also for,
-        eg, games like Boggle or word-searches where the board must start
-        filled with letters etc. If the data needs to be, eg, a random or
-        weighted choice then this should be implemented in the iterator
-        supplied.
-
-        With a coordinate iterable this could be used, for example, to combine
-        iterline and a list of objects to populate data on a Battleships board.
-        """
-        if coord_iterable is None:
-            board_iter = iter(self)
-        else:
-            board_iter = iter(coord_iterable)
-        for coord, value in zip(board_iter, iter(iterable)):
-            self[coord] = value
-
-    def draw(self, callback=str, use_borders=True):
-        """Draw the board in a very simple text layout
-
-        By default data items are rendered as strings. If a different callback
-        is supplied, it is called with the data item and should return a string.
-
-        The idea is that items can be "hidden" from the board, or rendered
-        differently according to some state. Think of Battleships where the
-        same object can be hidden, revealed, or sunk.
-        """
-        for line in self.drawn(callback, use_borders):
-            print(line)
-
-    def drawn(self, callback=str, use_borders=True):
-        if len(self.dimensions) != 2 or self.has_infinite_dimensions:
-            raise self.BoardError("Can only draw a finite 2-dimensional board")
-
-        data = dict((coord, callback(v)) for (coord, v) in self.iterdata())
-        if data:
-            cell_w = len(max((v for v in data.values()), key=len))
-        else:
-            cell_w = 1
-        if use_borders:
-            corner, hedge, vedge = "+", "-", "|"
-        else:
-            corner = hedge = vedge = ""
-        divider = (corner + (hedge * cell_w)) * len(self.dimensions[0]) + corner
-
-        if use_borders: yield divider
-        for y in self.dimensions[1]:
-            yield vedge + vedge.join(data.get((x, y), "").center(cell_w) for x in self.dimensions[0]) + vedge
-            if use_borders: yield divider
-
-    def painted(self, callback, size, background_colour, use_borders):
-        if not Image:
-            raise NotImplementedError("Painting is not available unless Pillow is installed")
-        if len(self.dimensions) != 2 or self.has_infinite_dimensions:
-            raise self.BoardError("Can only paint a finite 2-dimensional board")
-
-        #
-        # Construct a board of the requested size, containing
-        # cells sized equally to fit within the size for each
-        # of the two dimensions. Keep the border between them
-        # proportional to the overall image size
-        #
-        n_wide = len(self.dimensions[0])
-        n_high = len(self.dimensions[1])
-        image = Image.new("RGBA", size)
-        if use_borders:
-            h_border = image.height / 80
-            v_border = image.width / 80
-        else:
-            h_border = v_border = 0
-        draw = ImageDraw.Draw(image)
-        drawable_w = image.width - (1 + n_wide) * h_border
-        cell_w = round(drawable_w / n_wide)
-        drawable_h = image.height - (1 + n_high) * v_border
-        cell_h = round(drawable_h / n_high)
-
-        for (x, y) in self:
-            obj = self[x, y]
-            #
-            # If the cell is empty: draw nothing
-            # Try to fetch the relevant sprite from the cache
-            # If the sprite is not cached, generate and cache it
-            # If the sprite is larger than the cell, crop it to the correct
-            # size, maintaining its centre
-            #
-            if obj is Empty:
-                sprite = None
-            else:
-                try:
-                    sprite = self._sprite_cache[obj]
-                except KeyError:
-                    sprite = self._sprite_cache[obj] = callback(obj, (cell_w, cell_h))
-                if sprite.width > cell_w or sprite.height > cell_h:
-                    box_x = (sprite.width - cell_w) / 2
-                    box_y = (sprite.height - cell_h) / 2
-                    sprite = sprite.crop((box_x, box_y, cell_w, cell_h))
-
-            #
-            # Draw the cell and any sprite within it
-            #
-            cell_x = round(h_border + ((cell_w + h_border) * x))
-            cell_y = round(v_border + ((cell_h + v_border) * y))
-            draw.rectangle((cell_x, cell_y, cell_x + cell_w, cell_y + cell_h), fill=background_colour)
-            if sprite:
-                x_offset, y_offset = _centred_coord((cell_w, cell_h), sprite.size)
-                image.alpha_composite(sprite, (cell_x + x_offset, cell_y + y_offset))
-
-        #
-        # Return the whole image as PNG-encoded bytes
-        #
-        f = io.BytesIO()
-        image.save(f, "PNG")
-        return f.getvalue()
-
-    def paint(self, filepath, callback=text_sprite(), size=(800, 800), background_colour="#ffffcc", use_borders=True):
-        with open(filepath, "wb") as f:
-            f.write(self.painted(callback, size, background_colour, use_borders))
-
-def cornerposts(dimensions):
-    for d in dimensions:
-        yield 0
-        if d.is_finite:
-            yield len(d)
-
-if __name__ == '__main__':
+# -*- coding: utf-8-*- # Encoding cookie added by Mu Editor
+
+"""Board -- an n-dimensional board with support for iteration, containership and slicing
+
+Boards can have any number of dimensions, any of which can be infinite. Boards
+can be sliced [:1, :2], returning a linked-copy, or copied (.copy), returning a
+snapshot copy.
+
+Boards can be iterated over for coordinates or data (.iterdata). There are also
+convenience functions to determine neighbours across all dimensions (.neighbours),
+the bounding box of occupied data (.occupied), all the coordinates in a space
+in n-dimensions (.itercoords) and others.
+"""
+
+# testing
+#
+# The semantics of 3.x range are broadly equivalent
+# to xrange in 2.7
+#
+try:
+    range = xrange
+except NameError:
+    pass
+try:
+    long
+except NameError:
+    long = int
+
+import os, sys
+import functools
+import itertools
+import io
+
+try:
+    from PIL import Image, ImageDraw, ImageFont
+except ImportError:
+    Image = None
+
+class _Infinity(int):
+
+    def __new__(meta):
+        return sys.maxsize
+
+    def __str__(self):
+        return "Infinity"
+
+    def __repr__(self):
+        return "<Infinity>"
+
+    def __eq__(self, other):
+        return other == self.size
+
+    def __lt__(self, other):
+        return False
+
+    def __gt__(self, other):
+        return True
+
+Infinity = _Infinity()
+
+class _Empty(object):
+
+    def __repr__(self):
+        return "<Empty>"
+
+    def __bool__(self):
+        return False
+    __nonzero__ = __bool__
+
+Empty = _Empty()
+
+class BaseDimension(object):
+
+    def __repr__(self):
+        return "<{}>".format(self.__class__.__name__)
+
+class Dimension(BaseDimension):
+
+    is_finite = True
+    is_infinite = False
+
+    def __init__(self, size):
+        self._size = size
+        self._range = range(size)
+
+    def __iter__(self):
+        return iter(self._range)
+
+    def __eq__(self, other):
+        return isinstance(self, type(other)) and self._size == other._size
+
+    def __repr__(self):
+        return "<{}: {}>".format(self.__class__.__name__, self._size)
+
+    def __len__(self):
+        return self._size
+
+    def __contains__(self, item):
+        return item in self._range
+
+    def __getitem__(self, item):
+        if isinstance(item, (int, long)):
+            return self._range[item]
+        elif isinstance(item, slice):
+            return self._range[item.start, item.stop, item.step]
+        else:
+            raise TypeError("{} can only be indexed by int or slice".format(self.__class__.__name__))
+
+class _InfiniteDimension(BaseDimension):
+
+    chunk_size = 10
+    is_finite = False
+    is_infinite = True
+
+    def __iter__(self):
+        return itertools.count()
+
+    def __repr__(self):
+        return "<Infinite Dimension>"
+
+    def __eq__(self, other):
+        #
+        # Ensure that any infinite dimension is equal to any other
+        #
+        return isinstance(other, self.__class__)
+
+    def __contains__(self, item):
+        #
+        # An infinite dimension includes any non-negative coordinate
+        #
+        if item < 0:
+            return False
+        return True
+
+    def __len__(self):
+        return Infinity
+
+    def __getitem__(self, item):
+        if isinstance(item, (int, long)):
+            if item == 0:
+                return 0
+            elif item == -1:
+                return Infinity
+            else:
+                raise IndexError("Infinite dimensions can only return first & last items")
+
+        elif isinstance(item, slice):
+            #
+            # If the request is for an open-ended slice,
+            # just return the same infinite dimension.
+            #
+            if item.stop is None:
+                return self
+            else:
+                return range(*item.indices(item.stop))
+
+        else:
+            raise TypeError("{} can only be indexed by int or slice".format(self.__class__.__name__))
+
+InfiniteDimension = _InfiniteDimension()
+
+def _centred_coord(outer_size, inner_size):
+    """Given an outer and an inner size, calculate the top-left coordinates
+    which the inner image should position at to be centred within the outer
+    image
+    """
+    outer_w, outer_h = outer_size
+    inner_w, inner_h = inner_size
+    return round((outer_w - inner_w) / 2), round((outer_h - inner_h) / 2)
+
+
+def text_sprite(font_name="arial", colour="#0000ff"):
+    """Text sprite generator callback from Board.paint
+
+    Convert the object to text of approximately the right size for
+    the cell being painted. Typically this will be used for one or
+    two letter objects, but it will work for any object which can
+    meaningfully be converted to text
+    """
+
+    def _text_sprite(obj, size):
+        #
+        # Very roughly, one point is three quarters of
+        # a pixel. We pick a point size which will fill
+        # the smaller edge of the cell (if it's not square)
+        #
+        point_size = round(min(size) * 0.75)
+
+        #
+        # Create a new transparent image to hold the
+        # text. Draw the text into it in blue, centred,
+        # using the font requested, and return the resulting image
+        #
+        image = Image.new("RGBA", size, (255, 255, 255, 0))
+        draw = ImageDraw.Draw(image)
+        font = ImageFont.truetype("%s.ttf" % font_name, point_size)
+        text = str(obj)
+        draw.text(_centred_coord(size, font.getsize(text)), text, font=font, fill=colour)
+        return image
+
+    return _text_sprite
+
+def imagefile_sprite(directory=".", extension=".png"):
+    """Image sprite generator callback for Board.paint
+
+    Given the text form of an object, look for an image file in the
+    stated directory [default: current] and return it, scaled to size.
+    """
+
+    def _imagefile_sprite(obj, size):
+        image = Image.open(os.path.join(directory, "%s%s" % (obj, extension)))
+        image.thumbnail(size)
+        return image
+
+    return _imagefile_sprite
+
+class Board(object):
+    """Board - represent a board of n dimensions, each possibly infinite.
+
+    A location on the board is represented as an n-dimensional
+    coordinate, matching the dimensionality originally specified.
+
+    The board is addressed by index with a coordinate:
+
+    b = Board((4, 4))
+    b[2, 2] = "*"
+    b.draw()
+    """
+
+    class BoardError(Exception): pass
+    class InvalidDimensionsError(BoardError): pass
+    class OutOfBoundsError(BoardError): pass
+
+    def __init__(self, dimension_sizes, _global_board=None, _offset_from_global=None):
+        """Set up a n-dimensional board
+        """
+        if not dimension_sizes:
+            raise self.InvalidDimensionsError("The board must have at least one dimension")
+        try:
+            iter(dimension_sizes)
+        except TypeError:
+            raise self.InvalidDimensionsError("Dimensions must be iterable (eg a tuple), not {}".format(type(dimension_sizes).__name__))
+        if any(d <= 0 for d in dimension_sizes):
+            raise self.InvalidDimensionsError("Each dimension must be >= 1")
+        self.dimensions = [InfiniteDimension if size == Infinity else Dimension(size) for size in dimension_sizes]
+
+        #
+        # This can be a sub-board of another board: a slice.
+        # If that's the case, the boards share a common data structure
+        # and this one is offset from the other.
+        # NB this means that if a slice is taken of a slice, the offset must itself be offset!
+        #
+        self._data = {} if _global_board is None else _global_board
+        self._offset_from_global = _offset_from_global or tuple(0 for _ in self.dimensions)
+        self._sprite_cache = {}
+
+    def __repr__(self):
+        return "<{} ({})>".format(
+            self.__class__.__name__,
+            ", ".join(("Infinity" if d.is_infinite else str(len(d))) for d in self.dimensions)
+        )
+
+    def __eq__(self, other):
+        return \
+            self.dimensions == other.dimensions and \
+            dict(self.iterdata()) == dict(other.iterdata())
+
+    def __len__(self):
+        #
+        # Return the total number of positions on the board. If any of
+        # the dimensions is infinite, the total will be Infinity
+        #
+        if any(d.is_infinite for d in self.dimensions):
+            return Infinity
+        else:
+            return functools.reduce(lambda a, b: a * b, (len(d) for d in self.dimensions))
+
+    def __bool__(self):
+        return any(coord for coord in self._data if self._is_in_bounds(coord))
+    __nonzero__ = __bool__
+
+    @property
+    def is_offset(self):
+        """Is this board offset from a different board?"""
+        return any(o for o in self._offset_from_global)
+
+    @property
+    def has_finite_dimensions(self):
+        """Does this board have at least one finite dimension?"""
+        return any(d.is_finite for d in self.dimensions)
+
+    @property
+    def has_infinite_dimensions(self):
+        """Does this board have at least one infinite dimension?"""
+        return any(d.is_infinite for d in self.dimensions)
+
+    def dumped(self):
+        is_offset = any(o for o in self._offset_from_global)
+        if is_offset:
+            offset = " offset by {}".format(self._offset_from_global)
+        else:
+            offset = ""
+        yield repr(self) + offset
+        yield "{"
+        for coord, value in sorted(self.iterdata()):
+            if is_offset:
+                global_coord = " => {}".format(self._to_global(coord))
+            else:
+                global_coord = ""
+            data = " [{}]".format(self[coord] if self[coord] is not None else "")
+            yield "  {}{}{}".format(coord, global_coord, data)
+        yield "}"
+
+    def dump(self, outf=sys.stdout):
+        for line in self.dumped():
+            outf.write(line + "\n")
+
+    def _is_in_bounds(self, coord):
+        """Is a given coordinate within the space of this board?
+        """
+        if len(coord) != len(self.dimensions):
+            raise self.InvalidDimensionsError(
+                "Coordinate {} has {} dimensions; the board has {}".format(coord, len(coord), len(self.dimensions)))
+
+        return all(c in d for (c, d) in zip(coord, self.dimensions))
+
+    def _check_in_bounds(self, coord):
+        """If a given coordinate is not within the space of this baord, raise
+        an OutOfBoundsError
+        """
+        if not self._is_in_bounds(coord):
+            raise self.OutOfBoundsError("{} is out of bounds for {}".format(coord, self))
+
+    def __contains__(self, coord):
+        """Implement <coord> in <board>
+        """
+        return self._is_in_bounds(coord)
+
+    def __iter__(self):
+        """Implement for <coord> in <board>
+
+        Iterate over all combinations of coordinates. If you need data,
+        use iterdata().
+        """
+        # If all the dimensions are finite (the simplest and most common
+        # situation) just use itertools.product.
+
+        # If any dimension is infinite, we can't use itertools.product
+        # directly because it consumes its arguments in order to make
+        # up the axes for its Cartesian join. Instead, we chunk through
+        # any infinite dimensions, while repeating the finite ones.
+        if any(d.is_infinite for d in self.dimensions):
+            start, chunk = 0, InfiniteDimension.chunk_size
+            while True:
+                iterators = [d[start:start+chunk] if d[-1] == Infinity else iter(d) for d in self.dimensions]
+                for coord in itertools.product(*iterators):
+                    yield coord
+                start += chunk
+        else:
+            for coord in itertools.product(*self.dimensions):
+                yield coord
+
+    def _to_global(self, coord):
+        return tuple(c + o for (c, o) in zip(coord, self._offset_from_global))
+
+    def _from_global(self, coord):
+        return tuple(c - o for (c, o) in zip(coord, self._offset_from_global))
+
+    def iterdata(self):
+        """Implement: for (<coord>, <data>) in <board>
+
+        Generate the list of data in local coordinate terms.
+        """
+        for gcoord, value in self._data.items():
+            lcoord = self._from_global(gcoord)
+            if self._is_in_bounds(lcoord):
+                yield lcoord, value
+
+    def lendata(self):
+        """Return the number of data items populated
+        """
+        return sum(1 for _ in self.iterdata())
+
+    def iterline(self, coord, vector, max_steps=None):
+        """Generate coordinates starting at the given one and moving
+        in the direction of the vector until the edge of the board is
+        reached. The initial coordinate must be on the board. The vector
+        must have the same dimensionality as the coordinate.
+
+        NB the vector can specify a "step", eg it could be (1, 2)
+        """
+        self._check_in_bounds(coord)
+        if len(vector) != len(coord):
+            raise InvalidDimensionsError()
+
+        n_steps = 0
+        while self._is_in_bounds(coord):
+            yield coord
+            n_steps += 1
+            if max_steps is not None and n_steps == max_steps:
+                break
+            coord = tuple(c + v for (c, v) in zip(coord, vector))
+
+    def iterlinedata(self, coord, vector, max_steps=None):
+        """Use .iterline to generate the data starting at the given
+        coordinate and moving in the direction of the vector until
+        the edge of the board is reached or the maximum number of
+        steps has been taken (if specified).
+
+        This could be used, eg, to see whether you have a battleship
+        or a word in a word-search
+        """
+        for coord in self.iterline(coord, vector, max_steps):
+            yield self[coord]
+
+    def corners(self):
+        dimension_bounds = [(0, len(d) -1 if d.is_finite else Infinity) for d in self.dimensions]
+        return list(itertools.product(*dimension_bounds))
+
+    def copy(self, with_data=True):
+        """Return a new board with the same dimensionality as the present one.
+        If with_data is truthy, populate with the current data.
+
+        NB this creates a copy, not a reference. For linked copy of the board,
+        use __getitem__, eg b2 = b1[:, :, :]
+        """
+        board = self.__class__(tuple(len(d) for d in self.dimensions))
+        if with_data:
+            for coord, value in self.iterdata():
+                board._data[coord] = value
+        return board
+
+    def clear(self):
+        """Clear the data which belongs to this board, possibly a sub-board
+        of a larger board.
+        """
+        for lcoord, value in list(self.iterdata()):
+            del self._data[self._to_global(lcoord)]
+
+    def __getitem__(self, item):
+        """The item is either a tuple of numbers, representing a single
+        coordinate on the board, or a tuple of slices representing a copy
+        of some or all of the board.
+        """
+        if all(isinstance(i, (int, long)) for i in item):
+            coord = self._normalised_coord(item)
+            return self._data.get(coord, Empty)
+        elif all(isinstance(i, (int, long, slice)) for i in item):
+            return self._slice(item)
+        else:
+            raise TypeError("{} can only be indexed by int or slice".format(self.__class__.__name__))
+
+    def __setitem__(self, coord, value):
+        if all(isinstance(c, (int, long)) for c in coord):
+            coord = self._normalised_coord(coord)
+            self._data[coord] = value
+        #~ elif all(isinstance(i, (int, long, slice)) for i in item):
+            #~ return self._slice(item)
+        else:
+            raise TypeError("{} can only be indexed by int or slice".format(self.__class__.__name__))
+
+    def __delitem__(self, coord):
+        coord = self._normalised_coord(coord)
+        try:
+            del self._data[coord]
+        except KeyError:
+            pass
+
+    def _normalised_coord(self, coord):
+        """Given a coordinate, check whether it's the right dimensionality
+        for this board and whether it's within bounds. Return the underlying
+        global coordinate.
+
+        If a negative number is given, apply the usual subscript maths
+        to come up with an index from the end of the dimension.
+        """
+        if len(coord) != len(self.dimensions):
+            raise IndexError("Coordinate {} has {} dimensions; the board has {}".format(coord, len(coord), len(self.dimensions)))
+
+        #
+        # Account for negative indices in the usual way, allowing
+        # for the fact that you can't use negative indices if the
+        # dimension is infinite
+        #
+        if any(d is InfiniteDimension and c < 0 for (c, d) in zip(coord, self.dimensions)):
+            raise IndexError("Cannot use negative index {} on an infinite dimension".format(c))
+        normalised_coord = tuple(len(d) + c if c < 0 else c for (c, d) in  zip(coord, self.dimensions))
+        self._check_in_bounds(normalised_coord)
+        return self._to_global(normalised_coord)
+
+    def _slice(self, slices):
+        """Produce a subset of this board linked to the same underlying data.
+        """
+        if len(slices) != len(self.dimensions):
+            raise IndexError("Slices {} have {} dimensions; the board has {}".format(slices, len(slices), len(self.dimensions)))
+
+        #
+        # Determine the start/stop/step for all the slices
+        #
+        slice_indices = [slice.indices(len(dimension)) for (slice, dimension) in zip(slices, self.dimensions)]
+        if any(abs(step) != 1 for start, stop, step in slice_indices):
+            raise IndexError("At least one of slices {} has a stride other than 1".format(slices))
+
+        #
+        # Create the new dimensions: infinite dimensions remain infinite if
+        # they're sliced open-ended, eg [1:]. Otherwise they become finite
+        # dimensions of the appropriate lengthm eg [1:3] gives a finite dimension
+        # of length 2
+        #
+        # FIXME: perhaps use the Dimension class' built-in slicers
+        #
+        sizes = tuple(
+            Infinity if (d is InfiniteDimension and s.stop is None)
+            else (stop - start)
+            for s, (start, stop, step), d in zip(slices, slice_indices, self.dimensions)
+        )
+
+        #
+        # Need to take into account the offset of this board, which might
+        # itself be offset from the parent board.
+        #
+        offset = tuple(o + start for (o, (start, stop, step)) in zip(self._offset_from_global, slice_indices))
+        return self.__class__(sizes, self._data, offset)
+
+    def _occupied_dimension(self, n_dimension):
+        """Return the min/max along a particular dimension.
+        (Intended for internal use, eg when displaying an infinite dimension)
+        """
+        data_in_use = [coord for coord in self._data if coord in self]
+        if not data_in_use:
+            return (None, None)
+        else:
+            return (
+                min(c[n_dimension] for c in data_in_use),
+                max(c[n_dimension] for c in data_in_use)
+            )
+
+    def occupied(self):
+        """Return the bounding box of space occupied
+        """
+        coords_in_use = [coord for coord, _ in self.iterdata()]
+        min_coord = tuple(min(coord) for coord in zip(*coords_in_use))
+        max_coord = tuple(max(coord) for coord in zip(*coords_in_use))
+        return min_coord, max_coord
+
+    def occupied_board(self):
+        """Return a sub-board containing only the portion of this board
+        which contains data.
+        """
+        (x0, y0), (x1, y1) = self.occupied()
+        return self[x0:x1+1, y0:y1+1]
+
+    def itercoords(self, coord1, coord2):
+        """Iterate over the coordinates in between the two coordinates.
+
+        The result is all the coordinates in the rectangular section bounded
+        by coord1 and coord2
+        """
+        for coord in (coord1, coord2):
+            self._check_in_bounds(coord)
+
+        for coord in itertools.product(*(range(i1, 1 + i2) for (i1, i2) in zip(*sorted([coord1, coord2])))):
+            yield coord
+
+    def neighbours(self, coord, include_diagonals=True):
+        """Iterate over all the neighbours of a coordinate
+
+        For a given coordinate, yield each of its nearest neighbours along
+        all dimensions, including diagonal neighbours if requested (the default)
+        """
+        # fliter out the tuple(0,0,0...,0) offset.  This is the center and is not considered a neighbour
+        offsets = (o for o in itertools.product(*[(-1, 0, 1) for d in self.dimensions])
+                   if not all(dim == 0 for dim in o) )
+        for offset in offsets:
+            # Diagonal offsets have no zero component
+            #
+            if include_diagonals or any(o == 0 for o in offset):
+                neighbour = tuple(c + o for (c, o) in zip(coord, offset))
+                if self._is_in_bounds(neighbour):
+                    yield neighbour
+
+    def runs_of_n(self, n, ignore_reversals=True):
+        """Iterate over all dimensions to yield runs of length n
+
+        Yield each run of n cells as a tuple of coordinates and a tuple
+        of data. If ignore_reversals is True (the default) then don't
+        yield the same line in the opposite direction.
+
+        This is useful for, eg, noughts and crosses, battleship or connect 4
+        where the game engine has to detect a line of somethings in a row.
+        """
+        all_zeroes = tuple(0 for _ in self.dimensions)
+        all_offsets = itertools.product(*[(-1, 0, 1) for d in self.dimensions])
+        offsets = [o for o in all_offsets if o != all_zeroes]
+
+        already_seen = set()
+        #
+        # This is brute force: running for every cell and looking in every
+        # direction. We check later whether we've run off the board (as
+        # the resulting line will fall short). We might do some kind of
+        # pre-check here, but we have to check against every direction
+        # of every dimension, which would complicate this code
+        #
+        for cell in iter(self):
+            for direction in offsets:
+                line = tuple(self.iterline(cell, direction, n))
+                if len(line) == n:
+                    if line in already_seen:
+                        continue
+                    already_seen.add(line)
+                    #
+                    # Most of the time you don't want the same line twice,
+                    # once in each direction.
+                    #
+                    if ignore_reversals:
+                        already_seen.add(line[::-1])
+
+                    yield line, [self[c] for c in line]
+
+    def is_edge(self, coord):
+        """Determine whether a position is on any edge of the board.
+
+        Infinite dimensions only have a lower edge (zero); finite dimensions
+        have a lower and an upper edge.
+        """
+        self._check_in_bounds(coord)
+        dimension_bounds = ((0, len(d) - 1 if d.is_finite else 0) for d in self.dimensions)
+        return any(c in bounds for (c, bounds) in zip(coord, dimension_bounds))
+
+    def is_corner(self, coord):
+        """Determine whether a position is on any corner of the board
+
+        Infinite dimensions only have a lower edge (zero); finite dimensions
+        have a lower and an upper edge.
+        """
+        self._check_in_bounds(coord)
+        dimension_bounds = ((0, len(d) - 1 if d.is_finite else 0) for d in self.dimensions)
+        return all(c in bounds for (c, bounds) in zip(coord, dimension_bounds))
+
+    def populate(self, iterable, coord_iterable=None):
+        """Populate all or part of the board from an iterable
+
+        The population iterable can be shorter or longer than the board
+        iterable. The two are zipped together so the population will stop
+        when the shorter is exhausted.
+
+        If no iterable is supplied for cooordinates, the whole board is
+        populated.
+
+        This is a convenience method both to assist testing and also for,
+        eg, games like Boggle or word-searches where the board must start
+        filled with letters etc. If the data needs to be, eg, a random or
+        weighted choice then this should be implemented in the iterator
+        supplied.
+
+        With a coordinate iterable this could be used, for example, to combine
+        iterline and a list of objects to populate data on a Battleships board.
+        """
+        if coord_iterable is None:
+            board_iter = iter(self)
+        else:
+            board_iter = iter(coord_iterable)
+        for coord, value in zip(board_iter, iter(iterable)):
+            self[coord] = value
+
+    def draw(self, callback=str, use_borders=True):
+        """Draw the board in a very simple text layout
+
+        By default data items are rendered as strings. If a different callback
+        is supplied, it is called with the data item and should return a string.
+
+        The idea is that items can be "hidden" from the board, or rendered
+        differently according to some state. Think of Battleships where the
+        same object can be hidden, revealed, or sunk.
+        """
+        for line in self.drawn(callback, use_borders):
+            print(line)
+
+    def drawn(self, callback=str, use_borders=True):
+        if len(self.dimensions) != 2 or self.has_infinite_dimensions:
+            raise self.BoardError("Can only draw a finite 2-dimensional board")
+
+        data = dict((coord, callback(v)) for (coord, v) in self.iterdata())
+        if data:
+            cell_w = len(max((v for v in data.values()), key=len))
+        else:
+            cell_w = 1
+        if use_borders:
+            corner, hedge, vedge = "+", "-", "|"
+        else:
+            corner = hedge = vedge = ""
+        divider = (corner + (hedge * cell_w)) * len(self.dimensions[0]) + corner
+
+        if use_borders: yield divider
+        for y in self.dimensions[1]:
+            yield vedge + vedge.join(data.get((x, y), "").center(cell_w) for x in self.dimensions[0]) + vedge
+            if use_borders: yield divider
+
+    def painted(self, callback, size, background_colour, use_borders):
+        if not Image:
+            raise NotImplementedError("Painting is not available unless Pillow is installed")
+        if len(self.dimensions) != 2 or self.has_infinite_dimensions:
+            raise self.BoardError("Can only paint a finite 2-dimensional board")
+
+        #
+        # Construct a board of the requested size, containing
+        # cells sized equally to fit within the size for each
+        # of the two dimensions. Keep the border between them
+        # proportional to the overall image size
+        #
+        n_wide = len(self.dimensions[0])
+        n_high = len(self.dimensions[1])
+        image = Image.new("RGBA", size)
+        if use_borders:
+            h_border = image.height / 80
+            v_border = image.width / 80
+        else:
+            h_border = v_border = 0
+        draw = ImageDraw.Draw(image)
+        drawable_w = image.width - (1 + n_wide) * h_border
+        cell_w = round(drawable_w / n_wide)
+        drawable_h = image.height - (1 + n_high) * v_border
+        cell_h = round(drawable_h / n_high)
+
+        for (x, y) in self:
+            obj = self[x, y]
+            #
+            # If the cell is empty: draw nothing
+            # Try to fetch the relevant sprite from the cache
+            # If the sprite is not cached, generate and cache it
+            # If the sprite is larger than the cell, crop it to the correct
+            # size, maintaining its centre
+            #
+            if obj is Empty:
+                sprite = None
+            else:
+                try:
+                    sprite = self._sprite_cache[obj]
+                except KeyError:
+                    sprite = self._sprite_cache[obj] = callback(obj, (cell_w, cell_h))
+                if sprite.width > cell_w or sprite.height > cell_h:
+                    box_x = (sprite.width - cell_w) / 2
+                    box_y = (sprite.height - cell_h) / 2
+                    sprite = sprite.crop((box_x, box_y, cell_w, cell_h))
+
+            #
+            # Draw the cell and any sprite within it
+            #
+            cell_x = round(h_border + ((cell_w + h_border) * x))
+            cell_y = round(v_border + ((cell_h + v_border) * y))
+            draw.rectangle((cell_x, cell_y, cell_x + cell_w, cell_y + cell_h), fill=background_colour)
+            if sprite:
+                x_offset, y_offset = _centred_coord((cell_w, cell_h), sprite.size)
+                image.alpha_composite(sprite, (cell_x + x_offset, cell_y + y_offset))
+
+        #
+        # Return the whole image as PNG-encoded bytes
+        #
+        f = io.BytesIO()
+        image.save(f, "PNG")
+        return f.getvalue()
+
+    def paint(self, filepath, callback=text_sprite(), size=(800, 800), background_colour="#ffffcc", use_borders=True):
+        with open(filepath, "wb") as f:
+            f.write(self.painted(callback, size, background_colour, use_borders))
+
+def cornerposts(dimensions):
+    for d in dimensions:
+        yield 0
+        if d.is_finite:
+            yield len(d)
+
+if __name__ == '__main__':
     pass